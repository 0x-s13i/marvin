--- conflicted
+++ resolved
@@ -206,10 +206,6 @@
         """
         name, raw_arguments = itemgetter("name", "arguments")(self.function_call())
         function = self.callable_registry.get(name)
-<<<<<<< HEAD
-        arguments = getattr(function, "model", function).parse_raw(raw_arguments)
-        value = function(**arguments.dict(exclude_none=True))
-=======
 
         try:
             value = function(**json.loads(raw_arguments))
@@ -219,7 +215,6 @@
         if inspect.isawaitable(value):
             value = run_sync(value)
 
->>>>>>> e1b2f054
         if as_message:
             return {"role": "function", "name": name, "content": str(value)}
         else:
