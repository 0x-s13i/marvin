import asyncio
import functools
import inspect
from typing import Any, Callable, Optional, TypeVar

from jinja2 import Template
from typing_extensions import ParamSpec

from marvin.core.ChatCompletion import ChatCompletion
from marvin.pydantic import BaseModel, Field
from marvin.types import Function, FunctionRegistry
<<<<<<< HEAD
=======
from marvin.utilities.async_utils import run_sync
>>>>>>> eaeb8688

T = TypeVar("T")


P = ParamSpec("P")

system_prompt = inspect.cleandoc("""
        {{ instructions if instructions }}
        
        Your job is to generate likely outputs for a Python function with the
        following signature and docstring:
    
        {{ function_def }}        
        
        The user will provide function inputs (if any) and you must respond with
        the most likely result. 
        
        {% if description %}
        The following function description was also provided:

        {{ description }}
        {% endif %}
        {% if functions|length > 1 %}
        You may call any provided function as necessary, but before any final 
        response is returned to the user you must format your response using 
        the {{functions[0].__name__}} function.
        {% endif %}
        """)

user_prompt = inspect.cleandoc("""\
        {% if input_binds %} 
        The function was called with the following inputs:
        
        {%for (arg, value) in input_binds.items()%}
        - {{ arg }}: {{ value }}
        
        {% endfor %}
        {% else %}
        The function was called without inputs.
        {% endif -%}
        
        What is its output?\
        """)


class AIFunction(BaseModel):
    fn: Optional[Callable] = None
    system: str = system_prompt
    user: str = user_prompt
    name: Optional[str] = None
    description: Optional[str] = None
    instructions: Optional[str] = None
    model: Optional[Any] = None
    functions: Optional[list[Callable]] = Field(default_factory=list)

    @classmethod
    def as_decorator(
        cls,
        fn: Optional[Callable[P, T]] = None,
        name: Optional[str] = None,
        description: Optional[str] = None,
        system: str = system_prompt,
        user: str = user_prompt,
        instructions: Optional[str] = None,
        functions: Optional[list[Callable]] = None,
        model: str = None,
        **model_kwargs,
    ) -> Callable[P, T]:
        if not fn:
            return functools.partial(
                cls.as_decorator,
                name=name,
                description=description,
                system=system,
                user=user,
                instructions=instructions,
                model=model,
                functions=functions or [],
            )

        model = AIFunction(
            fn=Function(fn),
            name=name,
            description=description,
            system=system,
            user=user,
            instructions=instructions,
            model=ChatCompletion(model=model, **model_kwargs),
            functions=functions or [],
        )

        @functools.wraps(fn)
        async def async_wrapper_function(*args: Any, **kwargs: Any) -> Any:
            return await model.acall(*args, **kwargs)

        @functools.wraps(fn)
        def sync_wrapper_function(*args: Any, **kwargs: Any) -> Any:
            return model.call(*args, **kwargs)

        wrapper_function = (
            async_wrapper_function
            if asyncio.iscoroutinefunction(fn)
            else sync_wrapper_function
        )

<<<<<<< HEAD
        wrapper_function.prompt = model
=======
        wrapper_function.prompt = model._call
>>>>>>> eaeb8688
        wrapper_function.to_chat_completion = model.to_chat_completion
        wrapper_function.create = model.create
        wrapper_function.acreate = model.acreate
        wrapper_function.acall = model.acall
        wrapper_function.map = model.map
<<<<<<< HEAD
        return wrapper_function

    def __call__(self, *args, __schema__=True, **kwargs):
=======
        wrapper_function.amap = model.amap
        return wrapper_function

    def _call(self, *args, __schema__=True, **kwargs):
>>>>>>> eaeb8688
        response = {}
        response["messages"] = self._messages(*args, **kwargs)
        response["functions"] = self._functions(*args, **kwargs)
        response["function_call"] = self._function_call(
            *args, __schema__=__schema__, **kwargs
        )
        if __schema__:
            response["functions"] = response["functions"].schema()
        return response

    def _messages(self, *args, **kwargs):
        return [
            {
                "role": role,
                "content": (
                    Template(getattr(self, role))
                    .render(self.dict(*args, **kwargs))
                    .strip()
                ),
            }
            for role in ["system", "user"]
        ]

    def _functions(self, *args, **kwargs):
        functions = [self.fn.response_model()]
        functions.extend([Function(fn) for fn in self.functions])
        return FunctionRegistry(functions)

    def _function_call(self, *args, __schema__=True, **kwargs):
        if __schema__:
            return {"name": self._functions(*args, **kwargs).schema()[0].get("name")}
        return {"name": self._functions(*args, **kwargs)[0].__name__}
<<<<<<< HEAD

    def to_chat_completion(self, *args, __schema__=False, **kwargs):
        return self.model(**self.__call__(*args, __schema__=__schema__, **kwargs))

=======

    def to_chat_completion(self, *args, __schema__=False, **kwargs):
        return self.model(**self._call(*args, __schema__=__schema__, **kwargs))

>>>>>>> eaeb8688
    def create(self, *args, **kwargs):
        return self.to_chat_completion(*args, **kwargs).create()

    def call(self, *args, **kwargs):
        completion = self.create(*args, **kwargs)
        return completion.call_function(as_message=False).data

    def map(self, *map_args: list, **map_kwargs: list):
        """
        Map the AI function over a sequence of arguments. Runs concurrently.

        Arguments should be provided as if calling the function normally, but
        each argument must be a list. The function is called once for each item
        in the list, and the results are returned in a list.

<<<<<<< HEAD
        This method can be called synchronously or asynchronously.
=======
        This method should be called synchronously.
>>>>>>> eaeb8688

        For example, fn.map([1, 2]) is equivalent to [fn(1), fn(2)].

        fn.map([1, 2], x=['a', 'b']) is equivalent to [fn(1, x='a'), fn(2, x='b')].
        """
<<<<<<< HEAD
        if asyncio.get_event_loop().is_running():
            return self.amap(*map_args, **map_kwargs)
        else:
            return asyncio.get_event_loop().run_until_complete(
                self.amap(*map_args, **map_kwargs)
            )

    async def amap(self, *map_args: list, **map_kwargs: list):
        tasks = []
        if map_args:
            max_length = max(len(arg) for arg in map_args)
        else:
=======
        return run_sync(self.amap(*map_args, **map_kwargs))

    async def amap(self, *map_args: list, **map_kwargs: list):
        tasks = []
        if map_args:
            max_length = max(len(arg) for arg in map_args)
        else:
>>>>>>> eaeb8688
            max_length = max(len(v) for v in map_kwargs.values())

        for i in range(max_length):
            call_args = [arg[i] if i < len(arg) else None for arg in map_args]
            call_kwargs = (
                {k: v[i] if i < len(v) else None for k, v in map_kwargs.items()}
                if map_kwargs
                else {}
            )
            tasks.append(self.acall(*call_args, **call_kwargs))

        return await asyncio.gather(*tasks)

    async def acreate(self, *args, **kwargs):
        return await self.to_chat_completion(*args, **kwargs).acreate()

    async def acall(self, *args, **kwargs):
        completion = await self.acreate(*args, **kwargs)
        return completion.call_function(as_message=False).data

    def dict(self, *args, **kwargs):
        return {
            **super().dict(exclude_none=True),
            "functions": self._functions(*args, **kwargs),
            "function_def": self.fn.getsource(),
            "input_binds": self.fn.bind_arguments(*args, **kwargs),
        }


ai_fn = AIFunction.as_decorator<|MERGE_RESOLUTION|>--- conflicted
+++ resolved
@@ -9,10 +9,7 @@
 from marvin.core.ChatCompletion import ChatCompletion
 from marvin.pydantic import BaseModel, Field
 from marvin.types import Function, FunctionRegistry
-<<<<<<< HEAD
-=======
 from marvin.utilities.async_utils import run_sync
->>>>>>> eaeb8688
 
 T = TypeVar("T")
 
@@ -118,26 +115,16 @@
             else sync_wrapper_function
         )
 
-<<<<<<< HEAD
-        wrapper_function.prompt = model
-=======
         wrapper_function.prompt = model._call
->>>>>>> eaeb8688
         wrapper_function.to_chat_completion = model.to_chat_completion
         wrapper_function.create = model.create
         wrapper_function.acreate = model.acreate
         wrapper_function.acall = model.acall
         wrapper_function.map = model.map
-<<<<<<< HEAD
-        return wrapper_function
-
-    def __call__(self, *args, __schema__=True, **kwargs):
-=======
         wrapper_function.amap = model.amap
         return wrapper_function
 
     def _call(self, *args, __schema__=True, **kwargs):
->>>>>>> eaeb8688
         response = {}
         response["messages"] = self._messages(*args, **kwargs)
         response["functions"] = self._functions(*args, **kwargs)
@@ -170,17 +157,10 @@
         if __schema__:
             return {"name": self._functions(*args, **kwargs).schema()[0].get("name")}
         return {"name": self._functions(*args, **kwargs)[0].__name__}
-<<<<<<< HEAD
-
-    def to_chat_completion(self, *args, __schema__=False, **kwargs):
-        return self.model(**self.__call__(*args, __schema__=__schema__, **kwargs))
-
-=======
 
     def to_chat_completion(self, *args, __schema__=False, **kwargs):
         return self.model(**self._call(*args, __schema__=__schema__, **kwargs))
 
->>>>>>> eaeb8688
     def create(self, *args, **kwargs):
         return self.to_chat_completion(*args, **kwargs).create()
 
@@ -196,38 +176,19 @@
         each argument must be a list. The function is called once for each item
         in the list, and the results are returned in a list.
 
-<<<<<<< HEAD
-        This method can be called synchronously or asynchronously.
-=======
         This method should be called synchronously.
->>>>>>> eaeb8688
 
         For example, fn.map([1, 2]) is equivalent to [fn(1), fn(2)].
 
         fn.map([1, 2], x=['a', 'b']) is equivalent to [fn(1, x='a'), fn(2, x='b')].
         """
-<<<<<<< HEAD
-        if asyncio.get_event_loop().is_running():
-            return self.amap(*map_args, **map_kwargs)
-        else:
-            return asyncio.get_event_loop().run_until_complete(
-                self.amap(*map_args, **map_kwargs)
-            )
+        return run_sync(self.amap(*map_args, **map_kwargs))
 
     async def amap(self, *map_args: list, **map_kwargs: list):
         tasks = []
         if map_args:
             max_length = max(len(arg) for arg in map_args)
         else:
-=======
-        return run_sync(self.amap(*map_args, **map_kwargs))
-
-    async def amap(self, *map_args: list, **map_kwargs: list):
-        tasks = []
-        if map_args:
-            max_length = max(len(arg) for arg in map_args)
-        else:
->>>>>>> eaeb8688
             max_length = max(len(v) for v in map_kwargs.values())
 
         for i in range(max_length):
