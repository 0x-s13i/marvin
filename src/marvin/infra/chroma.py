<<<<<<< HEAD
import chromadb
from chromadb.api.models.Collection import Collection
from chromadb.api.types import Include, QueryResult
=======
import functools
from typing import Literal

import chromadb
import chromadb.config
>>>>>>> 9dab13e7

import marvin
from marvin.utilities.async_utils import run_async


<<<<<<< HEAD

def get_client() -> chromadb.Client:
    global _chroma_client
    if _chroma_client is None:
        _chroma_client = chromadb.Client(marvin.settings.chroma_client_settings)
    return _chroma_client


class Chroma:
    def __init__(self, collection: str = None):  # topic
        self.client: chromadb.Client = get_client()
        self.collection: Collection = self.client.get_or_create_collection(
            collection or marvin.settings.chroma_default_collection
=======
@functools.lru_cache(maxsize=10)
def get_client(settings: chromadb.config.Settings = None) -> chromadb.Client:
    return chromadb.Client(settings=settings or marvin.settings.chroma)


class Chroma:
    def __init__(
        self,
        topic_name: str = None,
        settings: chromadb.config.Settings = None,
    ):
        self.client = get_client(settings=settings)
        self.collection = self.client.get_or_create_collection(
            topic_name or marvin.settings.default_topic
>>>>>>> 9dab13e7
        )

    async def delete(self, ids: list[str] = None, where: dict = None):
        await run_async(self.collection.delete, ids=ids, where=where)

    async def delete_collection(self, collection_name: str):
        await run_async(self.client.delete_collection, collection_name=collection_name)

    async def add(
        self,
        ids: list[str],
        documents: list[str] = None,
        embeddings: list[list[float]] = None,
        metadatas: list[dict] = None,
    ):
        await run_async(
            self.collection.add,
<<<<<<< HEAD
            ids=ids,
            documents=documents,
            embeddings=embeddings,
            metadatas=metadatas,
=======
            documents=documents,
            embeddings=embeddings,
            metadatas=metadatas,
            ids=ids,
>>>>>>> 9dab13e7
        )
        await run_async(self.client.persist)

    async def query(
        self,
        query_embeddings: list[list[float]] = None,
        query_texts: list[str] = None,
        n_results: int = 10,
        where: dict = None,
        where_document: dict = None,
        include: Include = ["metadatas"],
        **kwargs
    ) -> QueryResult:
        return await run_async(
            self.collection.query,
            query_embeddings=query_embeddings,
            query_texts=query_texts,
            n_results=n_results,
            where=where,
            where_document=where_document,
            include=include,
            **kwargs
        )

    async def get(
        self,
        ids: list[str] = None,
        where: dict = None,
        include: Include = None,
    ):
        await run_async(
            self.collection.get, ids=ids, where=where, include=include or []
        )<|MERGE_RESOLUTION|>--- conflicted
+++ resolved
@@ -1,34 +1,13 @@
-<<<<<<< HEAD
-import chromadb
-from chromadb.api.models.Collection import Collection
-from chromadb.api.types import Include, QueryResult
-=======
 import functools
-from typing import Literal
 
 import chromadb
 import chromadb.config
->>>>>>> 9dab13e7
+from chromadb.api.types import Include, QueryResult
 
 import marvin
 from marvin.utilities.async_utils import run_async
 
 
-<<<<<<< HEAD
-
-def get_client() -> chromadb.Client:
-    global _chroma_client
-    if _chroma_client is None:
-        _chroma_client = chromadb.Client(marvin.settings.chroma_client_settings)
-    return _chroma_client
-
-
-class Chroma:
-    def __init__(self, collection: str = None):  # topic
-        self.client: chromadb.Client = get_client()
-        self.collection: Collection = self.client.get_or_create_collection(
-            collection or marvin.settings.chroma_default_collection
-=======
 @functools.lru_cache(maxsize=10)
 def get_client(settings: chromadb.config.Settings = None) -> chromadb.Client:
     return chromadb.Client(settings=settings or marvin.settings.chroma)
@@ -43,7 +22,6 @@
         self.client = get_client(settings=settings)
         self.collection = self.client.get_or_create_collection(
             topic_name or marvin.settings.default_topic
->>>>>>> 9dab13e7
         )
 
     async def delete(self, ids: list[str] = None, where: dict = None):
@@ -61,17 +39,10 @@
     ):
         await run_async(
             self.collection.add,
-<<<<<<< HEAD
-            ids=ids,
-            documents=documents,
-            embeddings=embeddings,
-            metadatas=metadatas,
-=======
             documents=documents,
             embeddings=embeddings,
             metadatas=metadatas,
             ids=ids,
->>>>>>> 9dab13e7
         )
         await run_async(self.client.persist)
 
